# Framework Hub Mini

<div align="center">

<div style="background-color: #1a1b1e; padding: 20px; border-radius: 8px;">

![Python](https://img.shields.io/badge/Python-3.10+-blue?style=flat-square)
![Platform](https://img.shields.io/badge/Platform-Windows%2011-orange?style=flat-square)
![License](https://img.shields.io/badge/License-GPL--3.0-green?style=flat-square)
![Framework](https://img.shields.io/badge/Framework-AMD%20Only-red?style=flat-square)
![Status](https://img.shields.io/badge/Status-Beta-yellow?style=flat-square)
![RyzenADJ](https://img.shields.io/badge/RyzenADJ-v0.14.0-purple?style=flat-square)

</div>

<div style="margin: 20px 0;">
Built with ❤️ by <a href="https://patreon.com/Oganoth">Oganoth</a>
</div>

<div style="margin: 30px 0;">

## 🙏 Special Thanks to Our Amazing Patrons

A heartfelt thank you to those who make this project possible:

<<<<<<< HEAD
- **Nirav Patel** _(Founder of Framework Laptop)_ - Your support as a patron is a great honor. Without you, this project would not be possible.
- Jonathan Webber
- retr0sp3kt
- Lysithea2802
- Peter Ansorg
- Jake Rogers
=======
  - **Nirav Patel** (Founder of Framework Laptop) - Your support as a patron is a great honor. Without you, this project would not be possible.
  - Jonathan Webber
  - retr0sp3kt
  - Lysithea2802
  - Peter Ansorg
  - Jake Rogers
>>>>>>> 88b0824b

<a href="https://patreon.com/Oganoth">
  <img src="https://img.shields.io/badge/SUPPORT_FRAMEWORK_HUB-FF424D?style=for-the-badge&logo=patreon&logoColor=white" alt="Support Framework Hub on Patreon" />
</a>

</div>

<div style="margin: 20px 0;">

[English](#english) • 
[Français](#français) • 
[Features](#-key-features) • 
[Install](#-installation) • 
[Usage](#-usage) • 
[Contribute](#-contributing) • 
[Support](#-support)

</div>

</div>

<hr>

## English

### 🎯 Overview

Framework Hub Mini is a powerful system management tool designed specifically for Framework AMD laptops. Built with Python and modern UI components, it provides comprehensive control over power management, performance optimization, and hardware monitoring through an elegant, feature-rich interface.

### 📸 Screenshots

<div align="center">
<p float="left">
  <img src="screenshots/main.png" width="250" alt="Main Interface"/>
  <img src="screenshots/theme1.png" width="250" alt="Fedora Light Theme"/>
  <img src="screenshots/theme2.png" width="250" alt="Fedora Dark Theme"/>
</p>
<p float="left">
  <img src="screenshots/Updates%20manager.png" width="375" alt="Updates Manager"/>
  <img src="screenshots/Tweaks.png" width="375" alt="System Tweaks"/>
</p>

<em>Framework Hub Mini in action - Modern UI with multiple themes, system management, and monitoring capabilities</em>
</div>

### ✨ Key Features

### 🎨 Power Management
- Windows power plan synchronization
- RyzenAdj integration for AMD models
- Automatic hardware detection
- Real-time power monitoring
- System tray integration

### 💻 Hardware Monitoring

#### Real-time Metrics
- CPU usage and temperature
- RAM usage monitoring
- iGPU metrics (AMD Radeon)
- dGPU metrics (if available)
- Battery status and time remaining
- LibreHardwareMonitor integration
- Automatic sensor detection
- 1-second refresh rate (by default)

### 🎨 Theme System

#### Built-in Themes
- **Default Dark**: Modern dark theme with orange accents
- **Fedora Dark**: GNOME-inspired dark theme with blue accents
- **Fedora Light**: Clean light theme based on GNOME

#### Theme Features
- Complete UI customization
- Color schemes for all elements
- Font configuration (family and sizes)
- Spacing and border radius control
- Real-time theme switching

For detailed information about creating and customizing themes, check out our [Theming Guide](Theming_guide.md).

### ⚡ System Features

#### AMD Power Profiles
- **Framework 13 AMD (7840U)**:
  - Silent/ECO: STAPM 15W, Fast 20W, Slow 15W
  - Balanced: STAPM 25W, Fast 30W, Slow 25W
  - Boost: STAPM 28W, Fast 35W, Slow 28W
- **Framework 16 AMD (7840HS/7940HS)**:
  - Silent/ECO: STAPM 30W, Fast 35W, Slow 30W
  - Balanced: STAPM 95W, Fast 95W, Slow 95W
  - Boost: STAPM 120W, Fast 120W, Slow 120W

#### Power Features
- RyzenADJ integration for AMD models
- Windows power plan synchronization (Silent/Balanced/Performance)
- Temperature limits management
- VRM current control
- Automatic hardware detection


#### Updates Manager
- System package tracking
- Winget integration
- Automatic updates detection
- Batch update installation
- Version comparison
- Update history logging

#### Power Management
- **Silent/ECO Mode**:
  - Processor throttling: 5-30%
  - Power saving graphics
  - Aggressive power saving settings
  - Optimized for battery life
- **Balanced Mode**:
  - Processor throttling: 10-99%
  - Moderate boost settings
  - Balanced power/performance
  - Dynamic GPU switching
- **Boost Mode**:
  - Maximum processor performance
  - Aggressive boost settings
  - Maximum GPU performance
  - No power limits

#### Advanced Power Features
- Windows power plan synchronization
- RyzenAdj integration for AMD models
- Automatic hardware detection
- Real-time power monitoring
- System tray integration
- PCI Express power management
- Sleep/Hibernation control
- GPU power optimization
- Custom power profiles

#### Hardware Monitoring
- Real-time CPU metrics
  - Usage percentage
  - Temperature tracking
  - Performance states
- Memory monitoring
  - RAM usage tracking
  - Memory frequency
  - Available memory
- GPU monitoring
  - iGPU metrics (AMD Radeon)
  - dGPU metrics (if available)
  - Temperature tracking
  - Usage percentage
- Battery monitoring
  - Charge percentage
  - Time remaining
  - Charging status
- LibreHardwareMonitor integration
- Automatic sensor detection
- 1-second refresh rate
- JSON-based sensor logging

### 🖥️ Display Management

#### Display Features
- Brightness control via WMI
- Hotkey support (F12)
- System tray integration
- Minimized mode operation

### 🔧 Installation

#### Prerequisites
- Windows 11 (22H2 or later)
- Administrator privileges
- .NET Framework 4.8
- Visual C++ Redistributable 2015-2022

#### Python Edition (Open Source)
```bash
# Clone repository
git clone https://github.com/Oganoth/Framework-Hub-PY.git
cd Framework-Hub-PY

# Install dependencies
pip install -r requirements.txt

# Run application
python main.py
```

#### Framework-Hub.exe (Easy Install)
Download the all-in-one installer from [Patreon](https://patreon.com/Oganoth)

### 📋 Usage

#### First Launch
- Extract the Framework-Hub.zip at root of disk C:
- Run Framework.exe
- Enjoy 

#### Daily Use
- Access via system tray or F12 key
- Quick profile switching
- Real-time monitoring

### 🤝 Contributing

#### Code Contributions
1. Fork the repository
2. Create a feature branch
3. Add your improvements
4. Submit a pull request

#### Other Ways to Help
- Report bugs and issues
- Suggest new features
- Improve documentation
- Help with translations
- Create custom themes

### 🔧 Need Help: AMD ADL/ADLX Integration

I'm currently seeking assistance with the AMD ADL/ADLX integration in Framework Hub. While I've managed to implement basic functionality for controlling refresh rate and resolution settings, there's much more potential to unlock with AMD Adrenaline's capabilities.

#### Current Status
- Successfully build ADLXPybind.cp312-win_amd64.pyd by following ADLX SDK 
- Basic resolution management
- Limited access to AMD Adrenaline features

#### What I'm Looking For
I'm looking to implement a new "AMD Settings" button that would allow users to:
- Customize AMD Graphics parameters based on selected profiles
- Access and control the full range of AMD Adrenaline settings
- Create profile-specific GPU configurations

If you have experience with AMD ADL/ADLX SDK integration or similar GPU management implementations, your expertise would be invaluable to this project. This enhancement would significantly improve the user experience for AMD GPU owners.

### ❤️ Support

Framework Hub Mini is a passion project that requires significant time and effort. Your support helps:
- Develop new features
- Improve existing functionality
- Provide faster support
- Create better documentation

### 📜 License

This project is licensed under the GNU General Public License v3.0 - see the [LICENSE](LICENSE) file for details.

<hr>
<|MERGE_RESOLUTION|>--- conflicted
+++ resolved
@@ -23,21 +23,13 @@
 
 A heartfelt thank you to those who make this project possible:
 
-<<<<<<< HEAD
 - **Nirav Patel** _(Founder of Framework Laptop)_ - Your support as a patron is a great honor. Without you, this project would not be possible.
 - Jonathan Webber
 - retr0sp3kt
 - Lysithea2802
 - Peter Ansorg
 - Jake Rogers
-=======
-  - **Nirav Patel** (Founder of Framework Laptop) - Your support as a patron is a great honor. Without you, this project would not be possible.
-  - Jonathan Webber
-  - retr0sp3kt
-  - Lysithea2802
-  - Peter Ansorg
-  - Jake Rogers
->>>>>>> 88b0824b
+
 
 <a href="https://patreon.com/Oganoth">
   <img src="https://img.shields.io/badge/SUPPORT_FRAMEWORK_HUB-FF424D?style=for-the-badge&logo=patreon&logoColor=white" alt="Support Framework Hub on Patreon" />
